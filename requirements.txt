--- conflicted
+++ resolved
@@ -1,7 +1,3 @@
-<<<<<<< HEAD
--e .
-=======
-cryptography>=1.5
-requests
-pynbt
->>>>>>> 2d9479cc
+# Package dependencies are stored in setup.py.
+# For more information, see <https://github.com/ammaraskar/pyCraft/pull/156>.
+-e .