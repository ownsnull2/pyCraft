--- conflicted
+++ resolved
@@ -7,16 +7,11 @@
 
 class AbstractKeepAlivePacket(Packet):
     packet_name = "keep alive"
-<<<<<<< HEAD
-    definition = [
-        {'keep_alive_id': VarInt}]
-
-
-# This alias is retained for backward compatibility:
-KeepAlivePacket = AbstractKeepAlivePacket
-=======
     get_definition = staticmethod(lambda context: [
         {'keep_alive_id': Long} if context.protocol_version >= 339
         else {'keep_alive_id': VarInt}
     ])
->>>>>>> c5bd055f
+
+
+# This alias is retained for backward compatibility:
+KeepAlivePacket = AbstractKeepAlivePacket